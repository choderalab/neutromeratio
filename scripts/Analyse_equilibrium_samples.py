import torch
import neutromeratio
from simtk import unit
import numpy as np
import pickle
import sys
<<<<<<< HEAD
import torch
from neutromeratio.parameter_gradients import setup_FEC
=======

from neutromeratio.parameter_gradients import setup_mbar
>>>>>>> 97c1067e
from neutromeratio.constants import (
    kT,
    device,
    exclude_set_ANI,
    mols_with_charge,
    _get_names,
)
from glob import glob
from neutromeratio.ani import AlchemicalANI1ccx, AlchemicalANI2x

#######################
#######################
# job idx
idx = int(sys.argv[1])
# where to write the results
base_path = str(sys.argv[2])
env = str(sys.argv[3])
potential_name = str(sys.argv[4])
#######################
#######################
# read in exp results, smiles and names
exp_results = pickle.load(open("../data/exp_results.pickle", "rb"))

# name of the system
names = _get_names()
torch.set_num_threads(4)

name = names[idx - 1]
print(f"Analysing samples for tautomer pair: {name}")
print(f"Saving results in: {base_path}")
print(f"Using potential: {potential_name}")

if potential_name == "ANI1ccx":
    AlchemicalANI = AlchemicalANI1ccx
elif potential_name == "ANI2x":
    AlchemicalANI = AlchemicalANI2x
else:
    raise RuntimeError("Potential needs to be either ANI1ccx or ANI2x")


if env == "droplet":
    print("Simulating in environment: droplet.")
    fec = setup_FEC(
        name=name,
        data_path=base_path,
        ANImodel=AlchemicalANI,
        bulk_energy_calculation=False,
        env="droplet",
        max_snapshots_per_window=300,
        diameter=18,
    )
elif env == "vacuum":
    print("Simulating in environment: vacuum.")
    fec = setup_FEC(
        name=name,
        data_path=base_path,
        ANImodel=AlchemicalANI,
        bulk_energy_calculation=True,
        env="vacuum",
        max_snapshots_per_window=300,
    )
else:
    raise RuntimeError("No env specified. Aborting.")

DeltaF_ji, dDeltaF_ji = fec._end_state_free_energy_difference
if fec.flipped:
    DeltaF_ji *= -1
print(DeltaF_ji)

f = open(f"{base_path}/{potential_name}_{env}_rfe_results_in_kT_300snapshots.csv", "a+")
f.write(f"{name}, {DeltaF_ji}, {dDeltaF_ji}\n")
f.close()<|MERGE_RESOLUTION|>--- conflicted
+++ resolved
@@ -4,13 +4,8 @@
 import numpy as np
 import pickle
 import sys
-<<<<<<< HEAD
 import torch
 from neutromeratio.parameter_gradients import setup_FEC
-=======
-
-from neutromeratio.parameter_gradients import setup_mbar
->>>>>>> 97c1067e
 from neutromeratio.constants import (
     kT,
     device,
