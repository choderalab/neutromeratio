--- conflicted
+++ resolved
@@ -6,12 +6,6 @@
 import mdtraj as md
 import torch
 from simtk import unit
-<<<<<<< HEAD
-=======
-from .equilibrium import LangevinDynamics
-from ase import Atom, Atoms
-
->>>>>>> 4539b997
 
 logger = logging.getLogger(__name__)
 
@@ -68,13 +62,6 @@
     
     tautomer_transformation['donor_hydrogen_idx'] = tautomer_transformation['hydrogen_idx']
     tautomer_transformation['acceptor_hydrogen_idx'] = len(ani_input['hybrid_atoms']) -1
-<<<<<<< HEAD
-    alchemical_atoms=[tautomer_transformation['acceptor_hydrogen_idx'], tautomer_transformation['donor_hydrogen_idx']]
-    # TODO: alchemical_atoms here is unused
-
-=======
-    
->>>>>>> 4539b997
     ani_input['hybrid_coords'] = min_coordinates
     ani_input['min_e'] = min_e
     ani_input['hybrid_topolog'] = hybrid_top
